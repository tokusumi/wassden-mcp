--- conflicted
+++ resolved
@@ -64,18 +64,58 @@
 
 ### 1. Analyze & Generate Requirements
 
-<<<<<<< HEAD
-## 🧩 Language & Framework Support
-
-- **Primary**: Python 3.12+
-- **Human Languages**: Japanese (ja) and English (en) with full i18n support
-- **MCP Framework**: FastMCP for high-performance MCP server implementation
-- **CLI**: Typer for modern command-line interface with enhanced type safety
-- **Testing**: pytest + pytest-asyncio with [405+ comprehensive tests (100% passing)](https://github.com/tokusumi/wassden-mcp/actions/workflows/ci.yml)
-- **Performance**: Sub-millisecond response times with concurrent load support
-- **Code Quality**: ruff + mypy for linting and type checking
-- **Standards**: EARS format, WBS structure, 100% Traceability matrices
-- **Internationalization**: Namespace-based translation system with automatic language detection
+```bash
+# Analyze project description and generate requirements prompt
+uvx --from git+https://github.com/tokusumi/wassden-mcp wassden check-completeness \
+  --userInput "Create a task management API with authentication"
+```
+
+### 2. Validate Generated Specs
+
+```bash
+# Validate specifications with auto language detection
+uvx --from git+https://github.com/tokusumi/wassden-mcp wassden validate-requirements specs/requirements.md
+uvx --from git+https://github.com/tokusumi/wassden-mcp wassden validate-design specs/design.md  
+uvx --from git+https://github.com/tokusumi/wassden-mcp wassden validate-tasks specs/tasks.md
+```
+
+### 3. Get Traceability Matrix
+
+```bash
+# Generate complete dependency mapping
+uvx --from git+https://github.com/tokusumi/wassden-mcp wassden get-traceability
+```
+
+## 🛠️ Core Tools
+
+### Requirements Generation
+- **`check-completeness`** - Analyzes input and generates EARS requirements prompt
+- **`prompt-requirements`** - Creates specialized requirements generation prompt
+
+### Design & Planning  
+- **`prompt-design`** - Generates architectural design prompt from requirements
+- **`prompt-tasks`** - Creates WBS task breakdown prompt from design
+
+### Validation Suite
+- **`validate-requirements`** - Ensures EARS format and completeness
+- **`validate-design`** - Checks architectural consistency
+- **`validate-tasks`** - Verifies task dependencies and coverage
+
+### Traceability & Analysis
+- **`get-traceability`** - Complete REQ↔DESIGN↔TASK dependency mapping
+- **`analyze-changes`** - Impact analysis for specification changes
+- **`generate-review-prompt`** - Task-specific implementation review
+
+> 📚 See [full tool documentation](docs/tools.md) for detailed usage and examples
+
+## 📊 Performance
+
+- **Response Time**: <0.01ms average (ultra-fast analysis)
+- **Test Coverage**: 405+ tests with 100% passing
+- **Memory Efficient**: <50MB growth per 1000 operations
+- **Concurrent Support**: Handles 20+ parallel tool calls efficiently
+
+> 🧪 Run benchmarks: `python benchmarks/run_all.py`
 
 ## 🧪 Development Mode Features (Experimental)
 
@@ -129,78 +169,6 @@
 
 ## 🎯 Use Cases
 
-### For Development Teams
-
-- **Requirement Analysis**: Systematic requirements gathering with gap analysis
-- **Design Documentation**: Structured design with automatic traceability
-- **Project Planning**: WBS generation with dependency management
-- **Quality Assurance**: Built-in validation and feedback loops
-
-### For AI Agents
-
-- **Structured Prompting**: Progressive prompts for complex development tasks
-- **Context Preservation**: Maintains context across development phases
-- **Error Recovery**: Validation-driven error detection and correction
-- **Change Management**: Impact analysis for specification changes
-
-### For Technical Writers
-=======
-```bash
-# Analyze project description and generate requirements prompt
-uvx --from git+https://github.com/tokusumi/wassden-mcp wassden check-completeness \
-  --userInput "Create a task management API with authentication"
-```
->>>>>>> a28a5581
-
-### 2. Validate Generated Specs
-
-```bash
-# Validate specifications with auto language detection
-uvx --from git+https://github.com/tokusumi/wassden-mcp wassden validate-requirements specs/requirements.md
-uvx --from git+https://github.com/tokusumi/wassden-mcp wassden validate-design specs/design.md  
-uvx --from git+https://github.com/tokusumi/wassden-mcp wassden validate-tasks specs/tasks.md
-```
-
-### 3. Get Traceability Matrix
-
-```bash
-# Generate complete dependency mapping
-uvx --from git+https://github.com/tokusumi/wassden-mcp wassden get-traceability
-```
-
-## 🛠️ Core Tools
-
-### Requirements Generation
-- **`check-completeness`** - Analyzes input and generates EARS requirements prompt
-- **`prompt-requirements`** - Creates specialized requirements generation prompt
-
-### Design & Planning  
-- **`prompt-design`** - Generates architectural design prompt from requirements
-- **`prompt-tasks`** - Creates WBS task breakdown prompt from design
-
-### Validation Suite
-- **`validate-requirements`** - Ensures EARS format and completeness
-- **`validate-design`** - Checks architectural consistency
-- **`validate-tasks`** - Verifies task dependencies and coverage
-
-### Traceability & Analysis
-- **`get-traceability`** - Complete REQ↔DESIGN↔TASK dependency mapping
-- **`analyze-changes`** - Impact analysis for specification changes
-- **`generate-review-prompt`** - Task-specific implementation review
-
-> 📚 See [full tool documentation](docs/tools.md) for detailed usage and examples
-
-## 📊 Performance
-
-- **Response Time**: <0.01ms average (ultra-fast analysis)
-- **Test Coverage**: 405+ tests with 100% passing
-- **Memory Efficient**: <50MB growth per 1000 operations
-- **Concurrent Support**: Handles 20+ parallel tool calls efficiently
-
-> 🧪 Run benchmarks: `python benchmarks/run_all.py`
-
-## 🎯 Use Cases
-
 - **Development Teams**: Systematic requirements gathering and project planning
 - **AI Agents**: Structured prompts for complex development workflows
 - **Technical Writers**: Automated documentation validation and traceability
