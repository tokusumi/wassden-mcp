--- conflicted
+++ resolved
@@ -6,8 +6,6 @@
 Security guarantee: This server has no file writing capabilities and cannot
 modify your filesystem. It only reads files and generates analysis/prompts.
 """
-
-from pathlib import Path
 
 from pathlib import Path
 
@@ -34,10 +32,10 @@
 mcp = FastMCP("wassden")
 
 
-async def _determine_language_for_file(file_path: str, is_spec_document: bool = True) -> Language:
+async def _determine_language_for_file(file_path: Path, is_spec_document: bool = True) -> Language:
     """Determine language from file content, with fallback to Japanese."""
     try:
-        content = await fs_utils.read_file(Path(file_path))
+        content = await fs_utils.read_file(file_path)
         return determine_language(content=content, is_spec_document=is_spec_document)
     except FileNotFoundError:
         return determine_language()
@@ -81,18 +79,9 @@
     requirements_path: Path = Path("specs/requirements.md"),
 ) -> str:
     """Validate requirements document."""
-<<<<<<< HEAD
     language = await _determine_language_for_file(requirements_path)
     result = await handle_validate_requirements(Path(requirements_path), language)
     return str(result.content[0].text)
-=======
-    result = await handle_validate_requirements(
-        {
-            "requirementsPath": str(requirements_path),
-        }
-    )
-    return str(result["content"][0]["text"])
->>>>>>> e01d2739
 
 
 @mcp.tool(
@@ -104,18 +93,9 @@
     requirements_path: Path = Path("specs/requirements.md"),
 ) -> str:
     """Generate design prompt."""
-<<<<<<< HEAD
     language = await _determine_language_for_file(requirements_path)
     result = await handle_prompt_design(Path(requirements_path), language)
     return str(result.content[0].text)
-=======
-    result = await handle_prompt_design(
-        {
-            "requirementsPath": str(requirements_path),
-        }
-    )
-    return str(result["content"][0]["text"])
->>>>>>> e01d2739
 
 
 @mcp.tool(
@@ -128,19 +108,9 @@
     requirements_path: Path = Path("specs/requirements.md"),
 ) -> str:
     """Validate design document."""
-<<<<<<< HEAD
     language = await _determine_language_for_file(design_path)
     result = await handle_validate_design(Path(design_path), Path(requirements_path), language)
     return str(result.content[0].text)
-=======
-    result = await handle_validate_design(
-        {
-            "designPath": str(design_path),
-            "requirementsPath": str(requirements_path),
-        }
-    )
-    return str(result["content"][0]["text"])
->>>>>>> e01d2739
 
 
 @mcp.tool(
@@ -153,19 +123,9 @@
     requirements_path: Path = Path("specs/requirements.md"),
 ) -> str:
     """Generate tasks prompt."""
-<<<<<<< HEAD
     language = await _determine_language_for_file(design_path)
     result = await handle_prompt_tasks(Path(design_path), Path(requirements_path), language)
     return str(result.content[0].text)
-=======
-    result = await handle_prompt_tasks(
-        {
-            "designPath": str(design_path),
-            "requirementsPath": str(requirements_path),
-        }
-    )
-    return str(result["content"][0]["text"])
->>>>>>> e01d2739
 
 
 @mcp.tool(
@@ -177,18 +137,9 @@
     tasks_path: Path = Path("specs/tasks.md"),
 ) -> str:
     """Validate tasks document."""
-<<<<<<< HEAD
     language = await _determine_language_for_file(tasks_path)
     result = await handle_validate_tasks(Path(tasks_path), language)
     return str(result.content[0].text)
-=======
-    result = await handle_validate_tasks(
-        {
-            "tasksPath": str(tasks_path),
-        }
-    )
-    return str(result["content"][0]["text"])
->>>>>>> e01d2739
 
 
 @mcp.tool(
@@ -202,20 +153,9 @@
     design_path: Path = Path("specs/design.md"),
 ) -> str:
     """Generate implementation prompt."""
-<<<<<<< HEAD
     language = await _determine_language_for_file(tasks_path)
     result = await handle_prompt_code(Path(tasks_path), Path(requirements_path), Path(design_path), language)
     return str(result.content[0].text)
-=======
-    result = await handle_prompt_code(
-        {
-            "tasksPath": str(tasks_path),
-            "requirementsPath": str(requirements_path),
-            "designPath": str(design_path),
-        }
-    )
-    return str(result["content"][0]["text"])
->>>>>>> e01d2739
 
 
 @mcp.tool(
@@ -224,12 +164,12 @@
     "(analyzes files only, does not modify files)",
 )
 async def analyze_changes(
-    changed_file: str,
+    changed_file: Path,
     change_description: str,
 ) -> str:
     """Analyze impact of changes."""
     language = await _determine_language_for_file(changed_file)
-    result = await handle_analyze_changes(Path(changed_file), change_description, language)
+    result = await handle_analyze_changes(changed_file, change_description, language)
     return str(result.content[0].text)
 
 
@@ -244,20 +184,9 @@
     tasks_path: Path = Path("specs/tasks.md"),
 ) -> str:
     """Generate traceability report."""
-<<<<<<< HEAD
     language = await _determine_language_for_file(requirements_path)
     result = await handle_get_traceability(Path(requirements_path), Path(design_path), Path(tasks_path), language)
     return str(result.content[0].text)
-=======
-    result = await handle_get_traceability(
-        {
-            "requirementsPath": str(requirements_path),
-            "designPath": str(design_path),
-            "tasksPath": str(tasks_path),
-        }
-    )
-    return str(result["content"][0]["text"])
->>>>>>> e01d2739
 
 
 @mcp.tool(
@@ -274,16 +203,7 @@
     """Generate review prompt for specific TASK-ID."""
     language = await _determine_language_for_file(tasks_path)
     result = await handle_generate_review_prompt(
-<<<<<<< HEAD
         task_id, Path(tasks_path), Path(requirements_path), Path(design_path), language
-=======
-        {
-            "taskId": task_id,
-            "tasksPath": str(tasks_path),
-            "requirementsPath": str(requirements_path),
-            "designPath": str(design_path),
-        }
->>>>>>> e01d2739
     )
     return str(result.content[0].text)
 
