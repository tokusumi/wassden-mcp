"""CLI interface for wassden."""

import asyncio
from importlib import metadata
from pathlib import Path
from typing import Annotated, Any

import typer

from wassden.clis.utils import (
    _determine_language_for_file,
    _determine_language_for_user_input,
    _supports_color,
    print_error,
    print_info,
    print_warning,
)
from wassden.handlers import (
    handle_analyze_changes,
    handle_check_completeness,
    handle_generate_review_prompt,
    handle_get_traceability,
    handle_prompt_code,
    handle_prompt_design,
    handle_prompt_requirements,
    handle_prompt_tasks,
    handle_validate_design,
    handle_validate_requirements,
    handle_validate_tasks,
)
from wassden.language_types import Language
from wassden.server import main as run_server_with_transport
from wassden.types import SpecDocuments, TransportType


async def run_handler(handler: Any, args: dict[str, Any]) -> None:
    """Run a handler and print the result."""
    try:
        result = await handler(args)
        content = result.get("content", [])
        if content and len(content) > 0:
            text = content[0].get("text", "")
            typer.echo(text)
        else:
            print_warning("No content returned from handler")
    except Exception as e:
        print_error(f"Error: {e!s}")
        # Don't exit with error code - handle gracefully


async def run_handler_typed(handler: Any, *args: Any) -> None:
    """Run a typed handler and print the result."""
    try:
        result = await handler(*args)
        # Convert Pydantic model to dict if needed
        result_dict = result.model_dump() if hasattr(result, "model_dump") else result

        content = result_dict.get("content", [])
        if content and len(content) > 0:
            text = content[0].get("text", "")
            typer.echo(text)
        else:
            print_warning("No content returned from handler")
    except Exception as e:
        print_error(f"Error: {e!s}")
        # Don't exit with error code - handle gracefully


app = typer.Typer(
    help="wassden - MCP-based Spec-Driven Development toolkit.",
    rich_markup_mode="markdown" if _supports_color() else None,
    pretty_exceptions_enable=_supports_color(),
)


@app.command()
def start_mcp_server(
    transport: Annotated[TransportType, typer.Option(help="Transport type")] = TransportType.STDIO,
    host: Annotated[str, typer.Option(help="HTTP host (only used for sse/streamable-http transports)")] = "127.0.0.1",
    port: Annotated[int, typer.Option(help="HTTP port (only used for sse/streamable-http transports)")] = 3001,
) -> None:
    """Start wassden MCP server with specified transport."""
    print_info(f"Starting wassden MCP server with {transport.value} transport...")

    if transport in [TransportType.SSE, TransportType.STREAMABLE_HTTP]:
        print_info(f"Listening on {host}:{port}")

    run_server_with_transport(transport=transport.value, host=host, port=port)


# Async implementation
<<<<<<< HEAD
=======
async def _check_completeness_async(userinput: str, language: Language | None) -> None:
    """Async implementation for completeness check."""
    determined_language = _determine_language_for_user_input(language, userinput)
    await run_handler_typed(handle_check_completeness, userinput, determined_language)


@app.command()
def check_completeness(
    userinput: Annotated[
        str,
        typer.Option("--userInput", "-i", help="Project description or requirements input to analyze for completeness"),
    ],
    language: Annotated[Language | None, typer.Option("--language", "-l", help="Language for output")] = None,
) -> None:
    """Analyze user input for completeness and generate clarifying questions or requirements.md prompt."""
    print_info("Analyzing input completeness...")
    asyncio.run(_check_completeness_async(userinput, language))
>>>>>>> fa445290


# Async implementation
async def _prompt_requirements_async(userinput: str, force: bool, language: Language | None) -> None:
    """Async implementation for requirements prompt generation."""
    determined_language = _determine_language_for_user_input(language, userinput)

    if force:
        # Force mode: generate requirements prompt without completeness verification
        specs = SpecDocuments(
            requirements_path=Path("specs/requirements.md"),
            design_path=Path("specs/design.md"),
            tasks_path=Path("specs/tasks.md"),
            language=determined_language,
        )
        await run_handler_typed(
            handle_prompt_requirements,
            specs,
            userinput,
            "",
            "",
        )
    else:
        # Default mode: check completeness
        await run_handler_typed(handle_check_completeness, userinput, determined_language)


@app.command()
def prompt_requirements(
<<<<<<< HEAD
    userinput: Annotated[str, typer.Option("--userInput", "-i", help="User's project description")],
    force: Annotated[
        bool, typer.Option("--force", "-f", help="Generate requirements prompt without completeness verification")
    ] = False,
    language: Annotated[Language | None, typer.Option("--language", "-l", help="Language for output")] = None,
) -> None:
    """Analyze user input for completeness and generate requirements prompt."""
    if force:
        print_info("Generating requirements prompt...")
    else:
        print_info("Analyzing input completeness...")
    asyncio.run(_prompt_requirements_async(userinput, force, language))
=======
    projectdescription: Annotated[
        str, typer.Option("--projectDescription", "-p", help="Detailed project description for requirements generation")
    ],
    scope: Annotated[
        str, typer.Option("--scope", "-s", help="Project scope definition (what is included/excluded)")
    ] = "",
    constraints: Annotated[
        str, typer.Option("--constraints", "-c", help="Technical, business, or environmental constraints")
    ] = "",
    language: Annotated[Language | None, typer.Option("--language", "-l", help="Language for output")] = None,
) -> None:
    """Generate prompt for creating requirements.md in EARS format (deprecated - use check_completeness instead)."""
    print_info("Generating requirements prompt...")
    asyncio.run(_prompt_requirements_async(projectdescription, scope, constraints, language))
>>>>>>> fa445290


# Async implementation
async def _validate_requirements_async(requirementspath: Path) -> None:
    """Async implementation for requirements validation."""
    specs = await SpecDocuments.from_paths(requirements_path=requirementspath)  # Auto-detect language
    await run_handler_typed(handle_validate_requirements, specs)


@app.command()
def validate_requirements(
    requirementspath: Annotated[Path, typer.Argument(help="Path to the requirements.md file to validate")] = Path(
        "specs/requirements.md"
    ),
) -> None:
    """Validate requirements.md and generate fix instructions if needed."""
    print_info(f"Validating {requirementspath}...")
    asyncio.run(_validate_requirements_async(requirementspath))


# Async implementation
async def _prompt_design_async(requirementspath: Path) -> None:
    """Async implementation for design prompt generation."""
    specs = await SpecDocuments.from_paths(requirements_path=requirementspath, language=Language.JAPANESE)
    await run_handler_typed(handle_prompt_design, specs)


@app.command()
def prompt_design(
    requirementspath: Annotated[
        Path, typer.Argument(help="Path to the requirements.md file to generate design from")
    ] = Path("specs/requirements.md"),
) -> None:
    """Generate prompt for creating design.md from requirements.md."""
    print_info("Generating design prompt...")
    asyncio.run(_prompt_design_async(requirementspath))


# Async implementation
async def _validate_design_async(designpath: Path, requirementspath: Path | None) -> None:
    """Async implementation for design validation."""
    specs = await SpecDocuments.from_paths(requirements_path=requirementspath, design_path=designpath)
    await run_handler_typed(handle_validate_design, specs)


@app.command()
def validate_design(
    designpath: Annotated[Path, typer.Argument(help="Path to the design.md file to validate")] = Path(
        "specs/design.md"
    ),
    requirementspath: Annotated[
        Path | None,
        typer.Option("--requirementsPath", "-r", help="Path to requirements.md file for traceability validation"),
    ] = None,
) -> None:
    """Validate design.md structure and traceability, generate fix instructions if needed."""
    print_info(f"Validating {designpath}...")
    asyncio.run(_validate_design_async(designpath, requirementspath))


# Async implementation
async def _prompt_tasks_async(designpath: Path, requirementspath: Path | None) -> None:
    """Async implementation for tasks prompt generation."""
    specs = await SpecDocuments.from_paths(requirements_path=requirementspath, design_path=designpath)
    await run_handler_typed(handle_prompt_tasks, specs)


@app.command()
def prompt_tasks(
    designpath: Annotated[
        Path,
        typer.Argument(
            help="Path to design.md file - tasks will enforce implementation of all components defined here"
        ),
    ] = Path("specs/design.md"),
    requirementspath: Annotated[
        Path | None,
        typer.Option(
            "--requirementsPath",
            "-r",
            help="Path to requirements.md file - tasks will ensure all REQ-XX are implemented",
        ),
    ] = None,
) -> None:
    """Generate prompt to create tasks.md (WBS) that defines mandatory implementation steps from design.md."""
    print_info("Generating tasks prompt...")
    asyncio.run(_prompt_tasks_async(designpath, requirementspath))


# Async implementation
async def _validate_tasks_async(taskspath: Path) -> None:
    """Async implementation for tasks validation."""
    specs = await SpecDocuments.from_paths(tasks_path=taskspath, language=Language.JAPANESE)
    await run_handler_typed(handle_validate_tasks, specs)


@app.command()
def validate_tasks(
    taskspath: Annotated[
        Path, typer.Argument(help="Path to tasks.md file to validate - ensures proper spec compliance enforcement")
    ] = Path("specs/tasks.md"),
) -> None:
    """Validate tasks.md structure, dependencies, and spec compliance requirements."""
    print_info(f"Validating {taskspath}...")
    asyncio.run(_validate_tasks_async(taskspath))


# Async implementation
async def _prompt_code_async(taskspath: Path, requirementspath: Path | None, designpath: Path | None) -> None:
    """Async implementation for code prompt generation."""
    specs = await SpecDocuments.from_paths(
        requirements_path=requirementspath, design_path=designpath, tasks_path=taskspath
    )
    await run_handler_typed(handle_prompt_code, specs)


@app.command()
def prompt_code(
    taskspath: Annotated[
        Path, typer.Argument(help="Path to tasks.md file - implementation must strictly follow these defined tasks")
    ] = Path("specs/tasks.md"),
    requirementspath: Annotated[
        Path | None,
        typer.Option(
            "--requirementsPath",
            "-r",
            help="Path to requirements.md file - all REQ-XX must be satisfied in implementation",
        ),
    ] = None,
    designpath: Annotated[
        Path | None,
        typer.Option(
            "--designPath",
            "-d",
            help="Path to design.md file - architecture and components must be implemented as specified",
        ),
    ] = None,
) -> None:
    """Generate essential implementation guidelines that enforce strict adherence to generated specs
    (requirements→design→tasks)."""
    print_info("Generating implementation prompt...")
    asyncio.run(_prompt_code_async(taskspath, requirementspath, designpath))


# Async implementation
async def _analyze_changes_async(changedfile: Path, changedescription: str) -> None:
    """Async implementation for change analysis."""
    determined_language = await _determine_language_for_file(None, str(changedfile))
    await run_handler_typed(
        handle_analyze_changes,
        changedfile,
        changedescription,
        determined_language,
    )


@app.command()
def analyze_changes(
    changedfile: Annotated[
        Path, typer.Option("--changedFile", "-f", help="Path to the specification file that was modified")
    ],
    changedescription: Annotated[
        str, typer.Option("--changeDescription", "-c", help="Detailed description of the changes made to the file")
    ],
) -> None:
    """Analyze changes to specs and generate prompts for dependent modifications."""
    print_info(f"Analyzing changes to {changedfile}...")
    asyncio.run(_analyze_changes_async(changedfile, changedescription))


# Async implementation
async def _get_traceability_async(requirementspath: Path, designpath: Path | None, taskspath: Path | None) -> None:
    """Async implementation for traceability report generation."""
    specs = await SpecDocuments.from_paths(
        requirements_path=requirementspath, design_path=designpath, tasks_path=taskspath
    )
    await run_handler_typed(handle_get_traceability, specs)


@app.command()
def get_traceability(
    requirementspath: Annotated[
        Path, typer.Argument(help="Path to the requirements.md file for traceability analysis")
    ] = Path("specs/requirements.md"),
    designpath: Annotated[
        Path | None, typer.Option("--designPath", "-d", help="Path to design.md file for component mapping")
    ] = None,
    taskspath: Annotated[
        Path | None, typer.Option("--tasksPath", "-t", help="Path to tasks.md file for task mapping")
    ] = None,
) -> None:
    """Generate current traceability report showing REQ↔DESIGN↔TASK mappings."""
    print_info("Generating traceability report...")
    asyncio.run(_get_traceability_async(requirementspath, designpath, taskspath))


# Async implementation
async def _generate_review_prompt_async(
    task_id: str, taskspath: Path, requirementspath: Path | None, designpath: Path | None
) -> None:
    """Async implementation for review prompt generation."""
    specs = await SpecDocuments.from_paths(
        requirements_path=requirementspath, design_path=designpath, tasks_path=taskspath
    )
    await run_handler_typed(handle_generate_review_prompt, task_id, specs)


@app.command()
def generate_review_prompt(
    task_id: Annotated[str, typer.Argument(help="Task ID to review for spec compliance (format: TASK-XX-XX)")],
    taskspath: Annotated[
        Path, typer.Argument(help="Path to tasks.md file - implementation must match this task definition exactly")
    ] = Path("specs/tasks.md"),
    requirementspath: Annotated[
        Path | None,
        typer.Option(
            "--requirementsPath",
            "-r",
            help="Path to requirements.md file - implementation must satisfy all related REQ-XX",
        ),
    ] = None,
    designpath: Annotated[
        Path | None,
        typer.Option(
            "--designPath", "-d", help="Path to design.md file - implementation must follow specified architecture"
        ),
    ] = None,
) -> None:
    """Generate implementation review prompt for specific TASK-ID to validate strict spec compliance and quality."""
    print_info(f"Generating review prompt for {task_id}...")
    asyncio.run(_generate_review_prompt_async(task_id, taskspath, requirementspath, designpath))


def version_callback(value: bool) -> None:
    """Show version and exit."""
    if value:
        try:
            version = metadata.version("wassden")
        except metadata.PackageNotFoundError:
            version = "unknown"
        typer.echo(f"wassden version {version}")
        raise typer.Exit


@app.callback()
def main(
    version: Annotated[
        bool, typer.Option("--version", callback=version_callback, help="Show version and exit")
    ] = False,
) -> None:
    """wassden - MCP-based Spec-Driven Development toolkit."""<|MERGE_RESOLUTION|>--- conflicted
+++ resolved
@@ -89,26 +89,6 @@
 
 
 # Async implementation
-<<<<<<< HEAD
-=======
-async def _check_completeness_async(userinput: str, language: Language | None) -> None:
-    """Async implementation for completeness check."""
-    determined_language = _determine_language_for_user_input(language, userinput)
-    await run_handler_typed(handle_check_completeness, userinput, determined_language)
-
-
-@app.command()
-def check_completeness(
-    userinput: Annotated[
-        str,
-        typer.Option("--userInput", "-i", help="Project description or requirements input to analyze for completeness"),
-    ],
-    language: Annotated[Language | None, typer.Option("--language", "-l", help="Language for output")] = None,
-) -> None:
-    """Analyze user input for completeness and generate clarifying questions or requirements.md prompt."""
-    print_info("Analyzing input completeness...")
-    asyncio.run(_check_completeness_async(userinput, language))
->>>>>>> fa445290
 
 
 # Async implementation
@@ -138,7 +118,6 @@
 
 @app.command()
 def prompt_requirements(
-<<<<<<< HEAD
     userinput: Annotated[str, typer.Option("--userInput", "-i", help="User's project description")],
     force: Annotated[
         bool, typer.Option("--force", "-f", help="Generate requirements prompt without completeness verification")
@@ -151,22 +130,6 @@
     else:
         print_info("Analyzing input completeness...")
     asyncio.run(_prompt_requirements_async(userinput, force, language))
-=======
-    projectdescription: Annotated[
-        str, typer.Option("--projectDescription", "-p", help="Detailed project description for requirements generation")
-    ],
-    scope: Annotated[
-        str, typer.Option("--scope", "-s", help="Project scope definition (what is included/excluded)")
-    ] = "",
-    constraints: Annotated[
-        str, typer.Option("--constraints", "-c", help="Technical, business, or environmental constraints")
-    ] = "",
-    language: Annotated[Language | None, typer.Option("--language", "-l", help="Language for output")] = None,
-) -> None:
-    """Generate prompt for creating requirements.md in EARS format (deprecated - use check_completeness instead)."""
-    print_info("Generating requirements prompt...")
-    asyncio.run(_prompt_requirements_async(projectdescription, scope, constraints, language))
->>>>>>> fa445290
 
 
 # Async implementation
