"""File system utilities."""

from pathlib import Path

# Error messages
FILE_NOT_FOUND_MSG = "File not found: {}"


async def read_file(file_path: str | Path) -> str:
    """Read a file asynchronously."""
    path = Path(file_path)
    if not path.exists():
        raise FileNotFoundError(FILE_NOT_FOUND_MSG.format(file_path))
    return path.read_text(encoding="utf-8")


<<<<<<< HEAD
async def write_file(file_path: str | Path, content: str) -> None:
    """Write a file asynchronously."""
    path = Path(file_path)
    path.parent.mkdir(parents=True, exist_ok=True)
    path.write_text(content, encoding="utf-8")


async def file_exists(file_path: str | Path) -> bool:
=======
async def file_exists(file_path: str) -> bool:
>>>>>>> 3a971a86
    """Check if a file exists."""
    return Path(file_path).exists()


async def ensure_dir(dir_path: str | Path) -> None:
    """Ensure a directory exists."""
    Path(dir_path).mkdir(parents=True, exist_ok=True)


def get_project_root() -> Path:
    """Get the project root directory."""
    current = Path.cwd()

    # Look for common project markers
    markers = [".git", "pyproject.toml", "package.json", "setup.py", "specs"]

    while current != current.parent:
        for marker in markers:
            if (current / marker).exists():
                return current
        current = current.parent

    # If no marker found, use current directory
    return Path.cwd()


def resolve_path(file_path: str | Path) -> Path:
    """Resolve a path relative to the project root."""
    path = Path(file_path)
    if path.is_absolute():
        return path
    return get_project_root() / path<|MERGE_RESOLUTION|>--- conflicted
+++ resolved
@@ -14,18 +14,7 @@
     return path.read_text(encoding="utf-8")
 
 
-<<<<<<< HEAD
-async def write_file(file_path: str | Path, content: str) -> None:
-    """Write a file asynchronously."""
-    path = Path(file_path)
-    path.parent.mkdir(parents=True, exist_ok=True)
-    path.write_text(content, encoding="utf-8")
-
-
 async def file_exists(file_path: str | Path) -> bool:
-=======
-async def file_exists(file_path: str) -> bool:
->>>>>>> 3a971a86
     """Check if a file exists."""
     return Path(file_path).exists()
 
