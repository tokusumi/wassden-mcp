"""Detailed file system utilities tests matching TypeScript version granularity."""

import asyncio
import os
import shutil
import tempfile
from pathlib import Path

import pytest

from wassden.lib import fs_utils

# Test constants
LARGE_FILE_SIZE = 10000
VERY_LARGE_FILE_SIZE = 50000


class TestFileReadOperations:
    """Detailed file read operation tests."""

    def setup_method(self):
        """Set up test environment for each test."""
        self.temp_dir = Path(tempfile.mkdtemp())
        self.original_cwd = Path.cwd()
        os.chdir(self.temp_dir)

    def teardown_method(self):
        """Clean up test environment after each test."""
        os.chdir(self.original_cwd)
        shutil.rmtree(self.temp_dir)

    @pytest.mark.asyncio
    async def test_read_existing_file(self):
        """Test reading an existing file."""
        test_file = self.temp_dir / "test.txt"
        test_content = "Hello, World!"
        test_file.write_text(test_content)

        result = await fs_utils.read_file(test_file)
        assert result == test_content

    @pytest.mark.asyncio
    async def test_read_nonexistent_file(self):
        """Test reading a non-existent file."""
        nonexistent_file = self.temp_dir / "nonexistent.txt"

        with pytest.raises(FileNotFoundError):
            await fs_utils.read_file(nonexistent_file)

    @pytest.mark.asyncio
    async def test_read_empty_file(self):
        """Test reading an empty file."""
        empty_file = self.temp_dir / "empty.txt"
        empty_file.write_text("")

        result = await fs_utils.read_file(empty_file)
        assert result == ""

    @pytest.mark.asyncio
    async def test_read_large_file(self):
        """Test reading a large file."""
        large_file = self.temp_dir / "large.txt"
        large_content = "A" * 10000  # 10KB of 'A's
        large_file.write_text(large_content)

        result = await fs_utils.read_file(large_file)
        assert result == large_content
        assert len(result) == LARGE_FILE_SIZE

    @pytest.mark.asyncio
    async def test_read_file_with_special_characters(self):
        """Test reading file with special characters."""
        special_file = self.temp_dir / "special.txt"
        special_content = "Special chars: !@#$%^&*()_+-={}[]|\\:;\"'<>?,./"
        special_file.write_text(special_content)

        result = await fs_utils.read_file(special_file)
        assert result == special_content

    @pytest.mark.asyncio
    async def test_read_file_with_unicode(self):
        """Test reading file with Unicode characters."""
        unicode_file = self.temp_dir / "unicode.txt"
        unicode_content = "Unicode: 日本語, 한국어, العربية, русский, français"
        unicode_file.write_text(unicode_content, encoding="utf-8")

        result = await fs_utils.read_file(unicode_file)
        assert result == unicode_content

    @pytest.mark.asyncio
    async def test_read_file_with_newlines(self):
        """Test reading file with various newline characters."""
        newline_file = self.temp_dir / "newlines.txt"
        newline_content = "Line 1\nLine 2\r\nLine 3\rLine 4"
        # Write in binary mode to preserve exact newlines
        newline_file.write_bytes(newline_content.encode("utf-8"))

        result = await fs_utils.read_file(newline_file)
        # On some platforms, newlines might be normalized
        assert "Line 1" in result
        assert "Line 2" in result
        assert "Line 3" in result
        assert "Line 4" in result

    @pytest.mark.asyncio
    async def test_read_file_relative_path(self):
        """Test reading file with relative path."""
        test_file = Path("relative_test.txt")
        test_content = "Relative path content"
        test_file.write_text(test_content)

        result = await fs_utils.read_file(Path("relative_test.txt"))
        assert result == test_content

    @pytest.mark.asyncio
    async def test_read_file_absolute_path(self):
        """Test reading file with absolute path."""
        test_file = self.temp_dir / "absolute_test.txt"
        test_content = "Absolute path content"
        test_file.write_text(test_content)

        result = await fs_utils.read_file(test_file.absolute())
        assert result == test_content

    @pytest.mark.asyncio
    async def test_read_file_with_spaces_in_name(self):
        """Test reading file with spaces in filename."""
        spaced_file = self.temp_dir / "file with spaces.txt"
        spaced_content = "Content in file with spaces"
        spaced_file.write_text(spaced_content)

        result = await fs_utils.read_file(spaced_file)
        assert result == spaced_content


<<<<<<< HEAD
class TestFileWriteOperations:
    """Detailed file write operation tests."""

    def setup_method(self):
        """Set up test environment for each test."""
        self.temp_dir = Path(tempfile.mkdtemp())
        self.original_cwd = Path.cwd()
        os.chdir(self.temp_dir)

    def teardown_method(self):
        """Clean up test environment after each test."""
        os.chdir(self.original_cwd)
        shutil.rmtree(self.temp_dir)

    @pytest.mark.asyncio
    async def test_write_new_file(self):
        """Test writing to a new file."""
        new_file = self.temp_dir / "new.txt"
        content = "New file content"

        await fs_utils.write_file(new_file, content)

        assert new_file.exists()
        assert new_file.read_text() == content

    @pytest.mark.asyncio
    async def test_overwrite_existing_file(self):
        """Test overwriting an existing file."""
        existing_file = self.temp_dir / "existing.txt"
        original_content = "Original content"
        new_content = "New content"

        existing_file.write_text(original_content)
        await fs_utils.write_file(existing_file, new_content)

        assert existing_file.read_text() == new_content

    @pytest.mark.asyncio
    async def test_write_empty_content(self):
        """Test writing empty content to file."""
        empty_file = self.temp_dir / "empty_write.txt"

        await fs_utils.write_file(empty_file, "")

        assert empty_file.exists()
        assert empty_file.read_text() == ""

    @pytest.mark.asyncio
    async def test_write_large_content(self):
        """Test writing large content to file."""
        large_file = self.temp_dir / "large_write.txt"
        large_content = "B" * 50000  # 50KB of 'B's

        await fs_utils.write_file(large_file, large_content)

        assert large_file.exists()
        assert large_file.read_text() == large_content
        assert len(large_file.read_text()) == VERY_LARGE_FILE_SIZE

    @pytest.mark.asyncio
    async def test_write_special_characters(self):
        """Test writing special characters to file."""
        special_file = self.temp_dir / "special_write.txt"
        special_content = "Special: !@#$%^&*()_+-={}[]|\\:;\"'<>?,./"

        await fs_utils.write_file(special_file, special_content)

        assert special_file.read_text() == special_content

    @pytest.mark.asyncio
    async def test_write_unicode_content(self):
        """Test writing Unicode content to file."""
        unicode_file = self.temp_dir / "unicode_write.txt"
        unicode_content = "Unicode writing: 日本語テスト, 한국어 테스트"

        await fs_utils.write_file(unicode_file, unicode_content)

        assert unicode_file.read_text(encoding="utf-8") == unicode_content

    @pytest.mark.asyncio
    async def test_write_multiline_content(self):
        """Test writing multiline content to file."""
        multiline_file = self.temp_dir / "multiline_write.txt"
        multiline_content = "Line 1\nLine 2\nLine 3\nLine 4"

        await fs_utils.write_file(multiline_file, multiline_content)

        assert multiline_file.read_text() == multiline_content

    @pytest.mark.asyncio
    async def test_write_to_nested_directory(self):
        """Test writing to file in nested directory."""
        nested_dir = self.temp_dir / "level1" / "level2"
        nested_file = nested_dir / "nested.txt"
        content = "Nested directory content"

        await fs_utils.write_file(nested_file, content)

        assert nested_file.exists()
        assert nested_file.read_text() == content

    @pytest.mark.asyncio
    async def test_write_with_relative_path(self):
        """Test writing with relative path."""
        relative_content = "Relative write content"

        await fs_utils.write_file(Path("relative_write.txt"), relative_content)

        assert Path("relative_write.txt").exists()
        assert Path("relative_write.txt").read_text() == relative_content


=======
>>>>>>> e01d2739
class TestFileExistsOperations:
    """Detailed file existence check tests."""

    def setup_method(self):
        """Set up test environment for each test."""
        self.temp_dir = Path(tempfile.mkdtemp())
        self.original_cwd = Path.cwd()
        os.chdir(self.temp_dir)

    def teardown_method(self):
        """Clean up test environment after each test."""
        os.chdir(self.original_cwd)
        shutil.rmtree(self.temp_dir)

    @pytest.mark.asyncio
    async def test_file_exists_true(self):
        """Test file_exists returns True for existing file."""
        existing_file = self.temp_dir / "exists.txt"
        existing_file.write_text("Content")

        result = await fs_utils.file_exists(existing_file)
        assert result is True

    @pytest.mark.asyncio
    async def test_file_exists_false(self):
        """Test file_exists returns False for non-existing file."""
        nonexistent_file = self.temp_dir / "does_not_exist.txt"

        result = await fs_utils.file_exists(nonexistent_file)
        assert result is False

    @pytest.mark.asyncio
    async def test_file_exists_directory(self):
        """Test file_exists behavior with directories."""
        test_dir = self.temp_dir / "test_directory"
        test_dir.mkdir()

        result = await fs_utils.file_exists(test_dir)
        # Depending on implementation, might return True for directories
        assert isinstance(result, bool)

    @pytest.mark.asyncio
    async def test_file_exists_empty_file(self):
        """Test file_exists returns True for empty file."""
        empty_file = self.temp_dir / "empty.txt"
        empty_file.write_text("")

        result = await fs_utils.file_exists(empty_file)
        assert result is True

    @pytest.mark.asyncio
    async def test_file_exists_relative_path(self):
        """Test file_exists with relative path."""
        relative_file = Path("relative_exists.txt")
        relative_file.write_text("Content")

        result = await fs_utils.file_exists(Path("relative_exists.txt"))
        assert result is True

    @pytest.mark.asyncio
    async def test_file_exists_absolute_path(self):
        """Test file_exists with absolute path."""
        absolute_file = self.temp_dir / "absolute_exists.txt"
        absolute_file.write_text("Content")

        result = await fs_utils.file_exists(absolute_file.absolute())
        assert result is True

    @pytest.mark.asyncio
    async def test_file_exists_special_characters_in_name(self):
        """Test file_exists with special characters in filename."""
        special_file = self.temp_dir / "file!@#$%^&*().txt"
        special_file.write_text("Content")

        result = await fs_utils.file_exists(special_file)
        assert result is True

    @pytest.mark.asyncio
    async def test_file_exists_unicode_filename(self):
        """Test file_exists with Unicode filename."""
        unicode_file = self.temp_dir / "ファイル名.txt"
        unicode_file.write_text("Content")

        result = await fs_utils.file_exists(unicode_file)
        assert result is True

    @pytest.mark.asyncio
    async def test_file_exists_long_path(self):
        """Test file_exists with very long path."""
        # Create nested directories to make a long path
        long_path = self.temp_dir
        for i in range(10):
            long_path = long_path / f"level{i}"
        long_path.mkdir(parents=True)

        long_file = long_path / "long_path_file.txt"
        long_file.write_text("Content")

        result = await fs_utils.file_exists(long_file)
        assert result is True


class TestProjectRootDetection:
    """Detailed project root detection tests."""

    def setup_method(self):
        """Set up test environment for each test."""
        self.temp_dir = Path(tempfile.mkdtemp())
        self.original_cwd = Path.cwd()

    def teardown_method(self):
        """Clean up test environment after each test."""
        os.chdir(self.original_cwd)
        shutil.rmtree(self.temp_dir)

    def test_get_project_root_with_pyproject_toml(self):
        """Test project root detection with pyproject.toml."""
        # Create pyproject.toml in temp directory
        pyproject_file = self.temp_dir / "pyproject.toml"
        pyproject_file.write_text("[tool.poetry]\nname = 'test'\n")

        # Create nested directory and change to it
        nested_dir = self.temp_dir / "src" / "package"
        nested_dir.mkdir(parents=True)
        os.chdir(nested_dir)

        result = fs_utils.get_project_root()
        # Resolve paths to handle symlinks (macOS /var -> /private/var)
        assert result.resolve() == self.temp_dir.resolve()

    def test_get_project_root_with_git_directory(self):
        """Test project root detection with .git directory."""
        # Create .git directory
        git_dir = self.temp_dir / ".git"
        git_dir.mkdir()

        # Create nested directory and change to it
        nested_dir = self.temp_dir / "src" / "package"
        nested_dir.mkdir(parents=True)
        os.chdir(nested_dir)

        result = fs_utils.get_project_root()
        # Resolve paths to handle symlinks (macOS /var -> /private/var)
        assert result.resolve() == self.temp_dir.resolve()

    def test_get_project_root_with_package_json(self):
        """Test project root detection with package.json."""
        # Create package.json
        package_file = self.temp_dir / "package.json"
        package_file.write_text('{"name": "test-package"}')

        # Create nested directory and change to it
        nested_dir = self.temp_dir / "src" / "components"
        nested_dir.mkdir(parents=True)
        os.chdir(nested_dir)

        result = fs_utils.get_project_root()
        # Resolve paths to handle symlinks (macOS /var -> /private/var)
        assert result.resolve() == self.temp_dir.resolve()

    def test_get_project_root_with_setup_py(self):
        """Test project root detection with setup.py."""
        # Create setup.py
        setup_file = self.temp_dir / "setup.py"
        setup_file.write_text("from setuptools import setup\nsetup()")

        # Create nested directory and change to it
        nested_dir = self.temp_dir / "src" / "module"
        nested_dir.mkdir(parents=True)
        os.chdir(nested_dir)

        result = fs_utils.get_project_root()
        # Resolve paths to handle symlinks (macOS /var -> /private/var)
        assert result.resolve() == self.temp_dir.resolve()

    def test_get_project_root_with_multiple_indicators(self):
        """Test project root detection with multiple indicators."""
        # Create multiple project indicators
        (self.temp_dir / "pyproject.toml").write_text("[tool.poetry]")
        (self.temp_dir / ".git").mkdir()
        (self.temp_dir / "package.json").write_text('{"name": "test"}')

        # Create deeply nested directory
        deep_nested = self.temp_dir / "a" / "b" / "c" / "d" / "e"
        deep_nested.mkdir(parents=True)
        os.chdir(deep_nested)

        result = fs_utils.get_project_root()
        # Resolve paths to handle symlinks (macOS /var -> /private/var)
        assert result.resolve() == self.temp_dir.resolve()

    def test_get_project_root_no_indicators(self):
        """Test project root detection when no indicators are found."""
        # Create directory without any project indicators
        nested_dir = self.temp_dir / "some" / "nested" / "path"
        nested_dir.mkdir(parents=True)
        os.chdir(nested_dir)

        result = fs_utils.get_project_root()
        # Should return current working directory when no indicators found
        assert result.resolve() == nested_dir.resolve()

    def test_get_project_root_at_root_level(self):
        """Test project root detection when already at project root."""
        # Create project indicators
        (self.temp_dir / "pyproject.toml").write_text("[tool.poetry]")
        os.chdir(self.temp_dir)

        result = fs_utils.get_project_root()
        # Resolve paths to handle symlinks (macOS /var -> /private/var)
        assert result.resolve() == self.temp_dir.resolve()

    def test_get_project_root_mixed_indicators_different_levels(self):
        """Test project root detection with indicators at different levels."""
        # Create .git at temp_dir level
        (self.temp_dir / ".git").mkdir()

        # Create pyproject.toml at nested level
        nested_dir = self.temp_dir / "project"
        nested_dir.mkdir()
        (nested_dir / "pyproject.toml").write_text("[tool.poetry]")

        # Change to deeper nested directory
        deeper_dir = nested_dir / "src" / "module"
        deeper_dir.mkdir(parents=True)
        os.chdir(deeper_dir)

        result = fs_utils.get_project_root()
        # Should find the closest indicator (pyproject.toml)
        assert result.resolve() == nested_dir.resolve()


class TestAsyncFileOperationsConcurrency:
    """Test concurrent async file operations."""

    def setup_method(self):
        """Set up test environment for each test."""
        self.temp_dir = Path(tempfile.mkdtemp())
        self.original_cwd = Path.cwd()
        os.chdir(self.temp_dir)

    def teardown_method(self):
        """Clean up test environment after each test."""
        os.chdir(self.original_cwd)
        shutil.rmtree(self.temp_dir)

    @pytest.mark.asyncio
    async def test_concurrent_file_reads(self):
        """Test concurrent reading of multiple files."""
        # Create multiple test files
        files_data = {}
        for i in range(10):
            file_path = self.temp_dir / f"concurrent_read_{i}.txt"
            content = f"Content of file {i}"
            file_path.write_text(content)
            files_data[file_path] = content

        # Read all files concurrently
        tasks = [fs_utils.read_file(path) for path in files_data]
        results = await asyncio.gather(*tasks)

        # Verify all files were read correctly
        for path, result in zip(files_data.keys(), results, strict=False):
            assert result == files_data[path]

    @pytest.mark.asyncio
    async def test_concurrent_file_reads_more(self):
        """Test more concurrent reading to replace removed write tests."""
        # Prepare file data
        files_data = {}
        for i in range(10):
<<<<<<< HEAD
            file_path = self.temp_dir / f"concurrent_write_{i}.txt"
            content = f"Concurrent write content {i}"
            files_data[file_path] = content
=======
            file_path = self.temp_dir / f"concurrent_read_more_{i}.txt"
            content = f"More concurrent read content {i}"
            Path(file_path).parent.mkdir(parents=True, exist_ok=True)
            Path(file_path).write_text(content)
            files_data[str(file_path)] = content
>>>>>>> e01d2739

        # Read all files concurrently
        tasks = [fs_utils.read_file(path) for path in files_data]
        results = await asyncio.gather(*tasks)

        # Verify all files were read correctly
        for path, result in zip(files_data.keys(), results, strict=False):
            assert result == files_data[path]

    @pytest.mark.asyncio
    async def test_concurrent_file_existence_checks(self):
        """Test concurrent file existence checks."""
        # Create some files, leave others non-existent
        existing_files = []
        nonexistent_files = []

        for i in range(5):
            existing_file = self.temp_dir / f"exists_{i}.txt"
            existing_file.write_text(f"Content {i}")
            existing_files.append(existing_file)

            nonexistent_file = self.temp_dir / f"not_exists_{i}.txt"
            nonexistent_files.append(nonexistent_file)

        all_files = existing_files + nonexistent_files

        # Check existence concurrently
        tasks = [fs_utils.file_exists(path) for path in all_files]
        results = await asyncio.gather(*tasks)

        # Verify results
        for i, path in enumerate(all_files):
            if path in existing_files:
                assert results[i] is True
            else:
                assert results[i] is False

    @pytest.mark.asyncio
    async def test_mixed_concurrent_operations(self):
        """Test mixed concurrent file operations."""
        # Setup files for reading
        read_file = self.temp_dir / "to_read.txt"
        read_file.write_text("Read this content")

        # Prepare for checking
        check_file = self.temp_dir / "to_check.txt"
        check_file.write_text("Check this")

        check_file2 = self.temp_dir / "to_check2.txt"
        check_file2.write_text("Check content")

        # Run mixed operations concurrently
<<<<<<< HEAD
        read_task = fs_utils.read_file(read_file)
        write_task = fs_utils.write_file(write_file, write_content)
        exists_task = fs_utils.file_exists(check_file)
=======
        read_task = fs_utils.read_file(str(read_file))
        exists_task = fs_utils.file_exists(str(check_file))
        exists_task2 = fs_utils.file_exists(str(check_file2))
>>>>>>> e01d2739

        read_result, exists_result, exists_result2 = await asyncio.gather(read_task, exists_task, exists_task2)

        # Verify results
        assert read_result == "Read this content"
        assert exists_result is True
        assert exists_result2 is True


class TestErrorHandlingInFileOperations:
    """Test error handling in file operations."""

    def setup_method(self):
        """Set up test environment for each test."""
        self.temp_dir = Path(tempfile.mkdtemp())
        self.original_cwd = Path.cwd()
        os.chdir(self.temp_dir)

    def teardown_method(self):
        """Clean up test environment after each test."""
        os.chdir(self.original_cwd)
        shutil.rmtree(self.temp_dir)

    @pytest.mark.asyncio
    async def test_read_file_permission_error(self):
        """Test reading file with permission error."""
        if os.name == "nt":  # Windows
            pytest.skip("Permission tests not reliable on Windows")

        restricted_file = self.temp_dir / "restricted.txt"
        restricted_file.write_text("Restricted content")
        restricted_file.chmod(0o000)  # Remove all permissions

        try:
            with pytest.raises(PermissionError):
                await fs_utils.read_file(restricted_file)
        finally:
            restricted_file.chmod(0o644)  # Restore permissions for cleanup

    @pytest.mark.asyncio
<<<<<<< HEAD
    async def test_write_file_permission_error(self):
        """Test writing file with permission error."""
        if os.name == "nt":  # Windows
            pytest.skip("Permission tests not reliable on Windows")

        restricted_dir = self.temp_dir / "restricted_dir"
        restricted_dir.mkdir()
        restricted_dir.chmod(0o444)  # Read-only directory

        restricted_file = restricted_dir / "cannot_write.txt"

        try:
            with pytest.raises(PermissionError):
                await fs_utils.write_file(restricted_file, "Cannot write this")
        finally:
            restricted_dir.chmod(0o755)  # Restore permissions for cleanup

    @pytest.mark.asyncio
=======
>>>>>>> e01d2739
    async def test_read_file_is_directory_error(self):
        """Test reading when path points to a directory."""
        test_dir = self.temp_dir / "is_directory"
        test_dir.mkdir()

        with pytest.raises((IsADirectoryError, PermissionError)):
            await fs_utils.read_file(test_dir)

    @pytest.mark.asyncio
    async def test_invalid_file_path_characters(self):
        """Test file operations with invalid path characters."""
        # This test might be platform-specific
        invalid_chars = ["<", ">", ":", '"', "|", "?", "*"] if os.name == "nt" else ["\0"]

        for char in invalid_chars:
            invalid_path = self.temp_dir / f"invalid{char}file.txt"

            # Should handle invalid characters gracefully
            try:
<<<<<<< HEAD
                await fs_utils.write_file(invalid_path, "test")
                await fs_utils.read_file(invalid_path)
=======
                Path(str(invalid_path)).write_text("test")
                await fs_utils.read_file(str(invalid_path))
>>>>>>> e01d2739
            except (OSError, ValueError):
                # Expected on some platforms
                pass<|MERGE_RESOLUTION|>--- conflicted
+++ resolved
@@ -133,121 +133,6 @@
         assert result == spaced_content
 
 
-<<<<<<< HEAD
-class TestFileWriteOperations:
-    """Detailed file write operation tests."""
-
-    def setup_method(self):
-        """Set up test environment for each test."""
-        self.temp_dir = Path(tempfile.mkdtemp())
-        self.original_cwd = Path.cwd()
-        os.chdir(self.temp_dir)
-
-    def teardown_method(self):
-        """Clean up test environment after each test."""
-        os.chdir(self.original_cwd)
-        shutil.rmtree(self.temp_dir)
-
-    @pytest.mark.asyncio
-    async def test_write_new_file(self):
-        """Test writing to a new file."""
-        new_file = self.temp_dir / "new.txt"
-        content = "New file content"
-
-        await fs_utils.write_file(new_file, content)
-
-        assert new_file.exists()
-        assert new_file.read_text() == content
-
-    @pytest.mark.asyncio
-    async def test_overwrite_existing_file(self):
-        """Test overwriting an existing file."""
-        existing_file = self.temp_dir / "existing.txt"
-        original_content = "Original content"
-        new_content = "New content"
-
-        existing_file.write_text(original_content)
-        await fs_utils.write_file(existing_file, new_content)
-
-        assert existing_file.read_text() == new_content
-
-    @pytest.mark.asyncio
-    async def test_write_empty_content(self):
-        """Test writing empty content to file."""
-        empty_file = self.temp_dir / "empty_write.txt"
-
-        await fs_utils.write_file(empty_file, "")
-
-        assert empty_file.exists()
-        assert empty_file.read_text() == ""
-
-    @pytest.mark.asyncio
-    async def test_write_large_content(self):
-        """Test writing large content to file."""
-        large_file = self.temp_dir / "large_write.txt"
-        large_content = "B" * 50000  # 50KB of 'B's
-
-        await fs_utils.write_file(large_file, large_content)
-
-        assert large_file.exists()
-        assert large_file.read_text() == large_content
-        assert len(large_file.read_text()) == VERY_LARGE_FILE_SIZE
-
-    @pytest.mark.asyncio
-    async def test_write_special_characters(self):
-        """Test writing special characters to file."""
-        special_file = self.temp_dir / "special_write.txt"
-        special_content = "Special: !@#$%^&*()_+-={}[]|\\:;\"'<>?,./"
-
-        await fs_utils.write_file(special_file, special_content)
-
-        assert special_file.read_text() == special_content
-
-    @pytest.mark.asyncio
-    async def test_write_unicode_content(self):
-        """Test writing Unicode content to file."""
-        unicode_file = self.temp_dir / "unicode_write.txt"
-        unicode_content = "Unicode writing: 日本語テスト, 한국어 테스트"
-
-        await fs_utils.write_file(unicode_file, unicode_content)
-
-        assert unicode_file.read_text(encoding="utf-8") == unicode_content
-
-    @pytest.mark.asyncio
-    async def test_write_multiline_content(self):
-        """Test writing multiline content to file."""
-        multiline_file = self.temp_dir / "multiline_write.txt"
-        multiline_content = "Line 1\nLine 2\nLine 3\nLine 4"
-
-        await fs_utils.write_file(multiline_file, multiline_content)
-
-        assert multiline_file.read_text() == multiline_content
-
-    @pytest.mark.asyncio
-    async def test_write_to_nested_directory(self):
-        """Test writing to file in nested directory."""
-        nested_dir = self.temp_dir / "level1" / "level2"
-        nested_file = nested_dir / "nested.txt"
-        content = "Nested directory content"
-
-        await fs_utils.write_file(nested_file, content)
-
-        assert nested_file.exists()
-        assert nested_file.read_text() == content
-
-    @pytest.mark.asyncio
-    async def test_write_with_relative_path(self):
-        """Test writing with relative path."""
-        relative_content = "Relative write content"
-
-        await fs_utils.write_file(Path("relative_write.txt"), relative_content)
-
-        assert Path("relative_write.txt").exists()
-        assert Path("relative_write.txt").read_text() == relative_content
-
-
-=======
->>>>>>> e01d2739
 class TestFileExistsOperations:
     """Detailed file existence check tests."""
 
@@ -519,17 +404,10 @@
         # Prepare file data
         files_data = {}
         for i in range(10):
-<<<<<<< HEAD
             file_path = self.temp_dir / f"concurrent_write_{i}.txt"
             content = f"Concurrent write content {i}"
             files_data[file_path] = content
-=======
-            file_path = self.temp_dir / f"concurrent_read_more_{i}.txt"
-            content = f"More concurrent read content {i}"
-            Path(file_path).parent.mkdir(parents=True, exist_ok=True)
-            Path(file_path).write_text(content)
-            files_data[str(file_path)] = content
->>>>>>> e01d2739
+            file_path.write_text(content)
 
         # Read all files concurrently
         tasks = [fs_utils.read_file(path) for path in files_data]
@@ -582,15 +460,9 @@
         check_file2.write_text("Check content")
 
         # Run mixed operations concurrently
-<<<<<<< HEAD
         read_task = fs_utils.read_file(read_file)
-        write_task = fs_utils.write_file(write_file, write_content)
         exists_task = fs_utils.file_exists(check_file)
-=======
-        read_task = fs_utils.read_file(str(read_file))
-        exists_task = fs_utils.file_exists(str(check_file))
-        exists_task2 = fs_utils.file_exists(str(check_file2))
->>>>>>> e01d2739
+        exists_task2 = fs_utils.file_exists(check_file2)
 
         read_result, exists_result, exists_result2 = await asyncio.gather(read_task, exists_task, exists_task2)
 
@@ -631,27 +503,6 @@
             restricted_file.chmod(0o644)  # Restore permissions for cleanup
 
     @pytest.mark.asyncio
-<<<<<<< HEAD
-    async def test_write_file_permission_error(self):
-        """Test writing file with permission error."""
-        if os.name == "nt":  # Windows
-            pytest.skip("Permission tests not reliable on Windows")
-
-        restricted_dir = self.temp_dir / "restricted_dir"
-        restricted_dir.mkdir()
-        restricted_dir.chmod(0o444)  # Read-only directory
-
-        restricted_file = restricted_dir / "cannot_write.txt"
-
-        try:
-            with pytest.raises(PermissionError):
-                await fs_utils.write_file(restricted_file, "Cannot write this")
-        finally:
-            restricted_dir.chmod(0o755)  # Restore permissions for cleanup
-
-    @pytest.mark.asyncio
-=======
->>>>>>> e01d2739
     async def test_read_file_is_directory_error(self):
         """Test reading when path points to a directory."""
         test_dir = self.temp_dir / "is_directory"
@@ -671,13 +522,8 @@
 
             # Should handle invalid characters gracefully
             try:
-<<<<<<< HEAD
-                await fs_utils.write_file(invalid_path, "test")
+                Path(str(invalid_path)).write_text("test")
                 await fs_utils.read_file(invalid_path)
-=======
-                Path(str(invalid_path)).write_text("test")
-                await fs_utils.read_file(str(invalid_path))
->>>>>>> e01d2739
             except (OSError, ValueError):
                 # Expected on some platforms
                 pass